/*
 * (C) Copyright 2020-2021, by Sebastiano Vigna and Contributors.
 *
 * JGraphT : a free Java graph-theory library
 *
 * See the CONTRIBUTORS.md file distributed with this work for additional
 * information regarding copyright ownership.
 *
 * This program and the accompanying materials are made available under the
 * terms of the Eclipse Public License 2.0 which is available at
 * http://www.eclipse.org/legal/epl-2.0, or the
 * GNU Lesser General Public License v2.1 or later
 * which is available at
 * http://www.gnu.org/licenses/old-licenses/lgpl-2.1-standalone.html.
 *
 * SPDX-License-Identifier: EPL-2.0 OR LGPL-2.1-or-later
 */

package org.jgrapht.sux4j;

import java.io.Serializable;
import java.util.List;
import java.util.NoSuchElementException;
import java.util.Set;

import org.jgrapht.Graph;
import org.jgrapht.GraphIterables;
import org.jgrapht.alg.util.Pair;
<<<<<<< HEAD
=======
import org.jgrapht.opt.graph.sparse.SparseIntDirectedGraph;
>>>>>>> 7b0500b4
import org.jgrapht.opt.graph.sparse.SparseIntUndirectedGraph;

import com.google.common.collect.Iterables;

<<<<<<< HEAD
=======
import it.unimi.dsi.fastutil.ints.IntIntSortedPair;
>>>>>>> 7b0500b4
import it.unimi.dsi.fastutil.ints.IntIterator;
import it.unimi.dsi.fastutil.ints.IntOpenHashSet;
import it.unimi.dsi.fastutil.ints.IntSet;
import it.unimi.dsi.fastutil.ints.IntSets;
import it.unimi.dsi.fastutil.longs.LongBigListIterator;
import it.unimi.dsi.sux4j.util.EliasFanoIndexedMonotoneLongBigList;
import it.unimi.dsi.sux4j.util.EliasFanoMonotoneLongBigList;

/**
 * An immutable undirected graph represented using quasi-succinct data structures.
 *
 * <p>
 * The graph representation of this implementation is similar to that of
 * {@link SparseIntDirectedGraph}: nodes and edges are initial intervals of the natural numbers.
 * Under the hood, however, this class uses the {@linkplain EliasFanoMonotoneLongBigList
 * Elias&ndash;Fano representation of monotone sequences} to represent the positions of ones in the
 * (linearized) adjacency matrix of the graph. Instances are serializable and thread safe.
 *
 * <p>
 * If the vertex set is compact (i.e., vertices are numbered from 0 consecutively), space usage will
 * be close to the information-theoretical lower bound (typically, a few times smaller than a
 * {@link SparseIntUndirectedGraph}).
 *
 * <p>
 * {@linkplain org.jgrapht.GraphIterables#outgoingEdgesOf(Object) Enumeration of edges} is is very
 * slow. {@link org.jgrapht.Graph#containsEdge(Object) Adjacency tests} are very fast and happen in
 * almost constant time.
 *
 * <p>
 * {@link SuccinctUndirectedGraph} is a much faster implementation with a similar footprint using
 * {@link IntIntSortedPair} as edge type. Please read the {@linkplain org.jgrapht.sux4j class
 * documentation} for more information.
 *
 * @author Sebastiano Vigna
 * @see SuccinctUndirectedGraph
 */

public class SuccinctIntUndirectedGraph
    extends
    AbstractSuccinctUndirectedGraph<Integer>
    implements
    Serializable
{
    private static final long serialVersionUID = 0L;

    /** The cumulative list of outdegrees (number of edges in sorted order, including loops). */
    private final EliasFanoIndexedMonotoneLongBigList cumulativeOutdegrees;
    /** The cumulative list of indegrees (number of edges in reversed order, including loops). */
    private final EliasFanoMonotoneLongBigList cumulativeIndegrees;
    /** The cumulative list of successor (edges in sorted order, including loops) lists. */
    private final EliasFanoIndexedMonotoneLongBigList successors;
    /** The cumulative list of predecessor (edges in reversed order, including loops) lists. */
    private final EliasFanoMonotoneLongBigList predecessors;

    /**
     * Creates a new immutable succinct undirected graph from a given undirected graph.
     *
     * @param graph an undirected graph: for good results, vertices should be numbered consecutively
     *        starting from 0.
     * @param <E> the graph edge type
     */
    public <E> SuccinctIntUndirectedGraph(final Graph<Integer, E> graph)
    {
        super((int) graph.iterables().vertexCount(), (int) graph.iterables().edgeCount());

        if (graph.getType().isDirected())
            throw new IllegalArgumentException("This class supports directed graphs only");
        assert graph.getType().isUndirected();
        final GraphIterables<Integer, E> iterables = graph.iterables();
        if (iterables.vertexCount() > Integer.MAX_VALUE)
            throw new IllegalArgumentException(
                "The number of nodes (" + iterables.vertexCount() + ") is greater than "
                    + Integer.MAX_VALUE);
        if (iterables.edgeCount() > Integer.MAX_VALUE)
            throw new IllegalArgumentException(
                "The number of edges (" + iterables.edgeCount() + ") is greater than "
                    + Integer.MAX_VALUE);

        cumulativeOutdegrees = new EliasFanoIndexedMonotoneLongBigList(
            n + 1, m, new CumulativeDegrees<>(graph, true, iterables::edgesOf));
        cumulativeIndegrees = new EliasFanoMonotoneLongBigList(
            n + 1, m, new CumulativeDegrees<>(graph, false, iterables::edgesOf));
        assert cumulativeOutdegrees.getLong(cumulativeOutdegrees.size64() - 1) == m;
        assert cumulativeIndegrees.getLong(cumulativeIndegrees.size64() - 1) == m;

        successors = new EliasFanoIndexedMonotoneLongBigList(
            m, (long) n << sourceShift,
            new CumulativeSuccessors<>(graph, true, iterables::outgoingEdgesOf));
        predecessors = new EliasFanoIndexedMonotoneLongBigList(
            m, (long) n * n - m,
            new CumulativeSuccessors<>(graph, false, iterables::incomingEdgesOf));
    }

    /**
     * Creates a new immutable succinct undirected graph from an edge list.
     *
     * <p>
     * This constructor just builds a {@link SparseIntUndirectedGraph} and delegates to the
     * {@linkplain #SuccinctIntUndirectedGraph(Graph) main constructor}.
     *
     * @param numVertices the number of vertices.
     * @param edges the edge list.
     * @see #SuccinctIntUndirectedGraph(Graph)
     */

    public SuccinctIntUndirectedGraph(
        final int numVertices, final List<Pair<Integer, Integer>> edges)
    {
        this(new SparseIntUndirectedGraph(numVertices, edges));
    }

    @Override
    public boolean containsEdge(final Integer e)
    {
        return e >= 0 && e < m;
    }

    @Override
    public Set<Integer> edgeSet()
    {
        return IntSets.fromTo(0, m);
    }

    @Override
    public int degreeOf(final Integer vertex)
    {
        return (int) cumulativeIndegrees.getDelta(vertex)
            + (int) cumulativeOutdegrees.getDelta(vertex);
    }

    @Override
    public IntSet edgesOf(final Integer vertex)
    {
        final long[] result = new long[2];
        cumulativeOutdegrees.get(vertex, result);
        final IntSet s = new IntOpenHashSet(IntSets.fromTo((int) result[0], (int) result[1]));
        for (final int e : ITERABLES.reverseSortedEdgesOfNoLoops(vertex))
            s.add(e);
        return s;
    }

    @Override
    public IntSet incomingEdgesOf(final Integer vertex)
    {
        return edgesOf(vertex);
    }

    @Override
    public IntSet outgoingEdgesOf(final Integer vertex)
    {
        return edgesOf(vertex);
    }

    @Override
    public Integer getEdgeSource(final Integer e)
    {
        assertEdgeExist(e);
        return (int) (successors.getLong(e) >>> sourceShift);
    }

    @Override
    public Integer getEdgeTarget(final Integer e)
    {
        assertEdgeExist(e);
        return (int) (successors.getLong(e) & targetMask);
    }

    @Override
    public Integer getEdge(final Integer sourceVertex, final Integer targetVertex)
    {
        int x = sourceVertex;
        int y = targetVertex;
        if (x > y) {
            final int t = x;
            x = y;
            y = t;
        }
        final long index = successors.indexOfUnsafe(((long) x << sourceShift) + y);
        return index != -1 ? (int) index : null;
    }

    @Override
    public boolean containsEdge(final Integer sourceVertex, final Integer targetVertex)
    {
        return containsEdge(successors, sourceVertex, targetVertex);
    }

    /**
     * Ensures that the specified edge exists in this graph, or else throws exception.
     *
     * @param e edge
     * @return <code>true</code> if this assertion holds.
     * @throws IllegalArgumentException if specified edge does not exist in this graph.
     */
    protected boolean assertEdgeExist(final Integer e)
    {
        if (e < 0 || e >= m)
            throw new IllegalArgumentException();
        return true;

    }

    private final static class SuccinctGraphIterables
        implements
        GraphIterables<Integer, Integer>,
        Serializable
    {
        private static final long serialVersionUID = 0L;
        private final SuccinctIntUndirectedGraph graph;

        private SuccinctGraphIterables()
        {
            graph = null;
        }

        private SuccinctGraphIterables(final SuccinctIntUndirectedGraph graph)
        {
            this.graph = graph;
        }

        @Override
        public Graph<Integer, Integer> getGraph()
        {
            return graph;
        }

        @Override
        public long vertexCount()
        {
            return graph.n;
        }

        @Override
        public long edgeCount()
        {
            return graph.m;
        }

        @Override
        public Iterable<Integer> edgesOf(final Integer source)
        {
            final long[] result = new long[2];
            graph.cumulativeOutdegrees.get(source, result);
            return Iterables
                .concat(
                    IntSets.fromTo((int) result[0], (int) result[1]),
                    reverseSortedEdgesOfNoLoops(source));
        }

        private Iterable<Integer> reverseSortedEdgesOfNoLoops(final int target)
        {
            final long[] result = new long[2];
            graph.cumulativeIndegrees.get(target, result);
            final int d = (int) (result[1] - result[0]);
            final int sourceShift = graph.sourceShift;
            final EliasFanoIndexedMonotoneLongBigList successors = graph.successors;
            final LongBigListIterator iterator = graph.predecessors.listIterator(result[0]);

            return () -> new IntIterator()
            {
                int i = d;
                int edge = -1;
                long n = graph.n;
                long base = n * target - result[0];

                @Override
                public boolean hasNext()
                {
                    if (edge == -1 && i > 0) {
                        i--;
                        final long source = iterator.nextLong() - base--;
                        if (source == target && i-- == 0)
                            return false;
                        final long v = (source << sourceShift) + target;
                        assert v == successors.successor(v) : v + " != " + successors.successor(v);
                        edge = (int) successors.successorIndexUnsafe(v);
                        assert graph.getEdgeSource(edge).longValue() == source;
                        assert graph.getEdgeTarget(edge).longValue() == target;
                    }
                    return edge != -1;
                }

                @Override
                public int nextInt()
                {
                    if (!hasNext())
                        throw new NoSuchElementException();
                    final int result = edge;
                    edge = -1;
                    return result;
                }
            };
        }

        @Override
        public Iterable<Integer> incomingEdgesOf(final Integer vertex)
        {
            return edgesOf(vertex);
        }

        @Override
        public Iterable<Integer> outgoingEdgesOf(final Integer vertex)
        {
            return edgesOf(vertex);
        }
    }

    private final SuccinctGraphIterables ITERABLES = new SuccinctGraphIterables(this);

    @Override
    public GraphIterables<Integer, Integer> iterables()
    {
        return ITERABLES;
    }
}<|MERGE_RESOLUTION|>--- conflicted
+++ resolved
@@ -26,18 +26,11 @@
 import org.jgrapht.Graph;
 import org.jgrapht.GraphIterables;
 import org.jgrapht.alg.util.Pair;
-<<<<<<< HEAD
-=======
-import org.jgrapht.opt.graph.sparse.SparseIntDirectedGraph;
->>>>>>> 7b0500b4
 import org.jgrapht.opt.graph.sparse.SparseIntUndirectedGraph;
 
 import com.google.common.collect.Iterables;
 
-<<<<<<< HEAD
-=======
 import it.unimi.dsi.fastutil.ints.IntIntSortedPair;
->>>>>>> 7b0500b4
 import it.unimi.dsi.fastutil.ints.IntIterator;
 import it.unimi.dsi.fastutil.ints.IntOpenHashSet;
 import it.unimi.dsi.fastutil.ints.IntSet;
@@ -51,7 +44,7 @@
  *
  * <p>
  * The graph representation of this implementation is similar to that of
- * {@link SparseIntDirectedGraph}: nodes and edges are initial intervals of the natural numbers.
+ * {@link SparseIntUndirectedGraph}: nodes and edges are initial intervals of the natural numbers.
  * Under the hood, however, this class uses the {@linkplain EliasFanoMonotoneLongBigList
  * Elias&ndash;Fano representation of monotone sequences} to represent the positions of ones in the
  * (linearized) adjacency matrix of the graph. Instances are serializable and thread safe.
